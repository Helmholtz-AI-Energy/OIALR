<<<<<<< HEAD
# Orthogonality-Informed Adaptive Low-Rank Training
=======
# Orthogonality Informed Adaptive Low Rank Training
>>>>>>> 238a6d97

# Description
The orthogonal bases inherent to the the weights of a neural networks stabalizes during training.
This framework aims to make use of this to fact to train low-rank neural networks.

# Orthogonal Stabilization
For more details see our paper [here](https://arxiv.org/abs/2401.08505)

The short version, is that a network's weights learn to the basis first, while learning the mixing throughout training.
This is like learning a language, where one learns the basics, before learning how to use them.
To show this, we tracked the basis `U @ V.T` with a metric we call *Stability*, and we tracked the linear mixing via the `R` matrix from QR decomposition. For the `R` tracking we used the enclidean distance.

### *Stability* of the basis:

ImageNet + ResNet-RS 101  |  ImageNet + Vision Transformer B/16
:-------------------------:|:-------------------------:
![](figures/resnetrs-imagenet-baseline-5epochs-crop.png)  |  ![](figures/vit-imagenet-baseline-5epochs-crop.png)

### Enclidean Similarity of the `R` mixing matrix:

ImageNet + ResNet-RS 101  |  ImageNet + Vision Transformer B/16
:-------------------------:|:-------------------------:
![](figures/resnet-r-cdist-crop.png)  |  ![](figures/vit-r-cdist-crop.png)

We use this to train low rank networks which stop training the `U` and `V` matrices during training. To do this we wrap the network in a class and replace the layers.
This is found in the `src/madonna/models/svd/model.py` in the `OIALRModel` class.

# Getting started

## Create the pipeline environment and install the madonna package
We recommend using an NVIDIA container with torch preinstalled.
Before using this make sure to install the package with
```
pip install -e .
```
<<<<<<< HEAD

This package use Hydra for config/experiment management, although most things are managed though OmegaConf when needed.
If this is used, it will load the sub-configs for the run.

## Starting example
The best place to start is with a minified ViT model training on CIFAR10.
The config for this experiment is in `configs/experiment/cifar10-minivit.yaml`.
We trained this using a slurm launcher and `enroot`, you can look at how to do this with either the `scripts/launch_run.sbatch`.
You can also use the `singularity` for launching the runs with `scripts/launch_singularity.sbatch`.

These scripts all build off the `configs/ortho_train.yaml` config. This is where the configs for all the options are inhereted from. However, they are all over-ridden by the `experiment` config, if it is secified.
=======
## Run the MNIST example
This pipeline comes with a toy example (MNIST dataset with a simple feedforward neural network). To run the training (resp. testing) pipeline, simply run:
```
python scripts/train.py
# or python scripts/test.py
```
Or, if you want to submit the training job to a submit (resp. interactive) cluster node via slurm, run:
```
sbatch job_submission.sbatch
# or sbatch job_submission_interactive.sbatch
```
> * The experiments, evaluations, etc., are stored under the `logs` directory.
>>>>>>> 238a6d97


# Project Organization
```
├── configs                              <- Hydra configuration files
│   ├── callbacks                               <- Callbacks configs
│   ├── data                                    <- Datamodule configs
│   ├── debug                                   <- Debugging configs
│   ├── experiment                              <- Experiment configs
│   ├── local                                   <- Local configs
│   ├── log_dir                                 <- Logging directory configs
│   ├── logger                                  <- Logger configs
│   ├── model                                   <- Model configs
│   ├── trainer                                 <- Trainer configs
│   │
│   ├── test.yaml                               <- Main config for testing
│   └── train.yaml                              <- Main config for training
│
├── docs                                 <- Directory for Sphinx documentation in rst or md.
├── models                               <- Trained and serialized models, model predictions
├── notebooks                            <- Jupyter notebooks.
├── reports                              <- Generated analysis as HTML, PDF, LaTeX, etc.
│   └── figures                                 <- Generated plots and figures for reports.
├── scripts                              <- Scripts used in project
│   ├── job_submission.sbatch               <- Submit training job to slurm
│   ├── job_submission_interactive.sbatch   <- Submit training job to slurm (interactive node)
│   ├── test.py                             <- Run testing
│   └── train.py                            <- Run training
│
├── src/madonna             <- Source code
│   ├── datamodules                             <- Lightning datamodules
│   ├── models                                  <- Lightning models
│   └── utils                                   <- Utility scripts
│
├── .gitignore                           <- List of files/folders ignored by git
├── .pre-commit-config.yaml              <- Configuration of pre-commit hooks for code formatting
├── requirements.txt                     <- File for installing python dependencies
├── setup.cfg                            <- Configuration of linters and pytest
├── LICENSE.txt                          <- License as chosen on the command-line.
├── pyproject.toml                       <- Build configuration. Don't change! Use `pip install -e .`
│                                           to install for development or to build `tox -e build`.
├── setup.cfg                            <- Declarative configuration of your project.
├── setup.py                             <- [DEPRECATED] Use `python setup.py develop` to install for
│                                           development or `python setup.py bdist_wheel` to build.
└── README.md
```<|MERGE_RESOLUTION|>--- conflicted
+++ resolved
@@ -1,8 +1,4 @@
-<<<<<<< HEAD
 # Orthogonality-Informed Adaptive Low-Rank Training
-=======
-# Orthogonality Informed Adaptive Low Rank Training
->>>>>>> 238a6d97
 
 # Description
 The orthogonal bases inherent to the the weights of a neural networks stabalizes during training.
@@ -38,7 +34,6 @@
 ```
 pip install -e .
 ```
-<<<<<<< HEAD
 
 This package use Hydra for config/experiment management, although most things are managed though OmegaConf when needed.
 If this is used, it will load the sub-configs for the run.
@@ -50,20 +45,6 @@
 You can also use the `singularity` for launching the runs with `scripts/launch_singularity.sbatch`.
 
 These scripts all build off the `configs/ortho_train.yaml` config. This is where the configs for all the options are inhereted from. However, they are all over-ridden by the `experiment` config, if it is secified.
-=======
-## Run the MNIST example
-This pipeline comes with a toy example (MNIST dataset with a simple feedforward neural network). To run the training (resp. testing) pipeline, simply run:
-```
-python scripts/train.py
-# or python scripts/test.py
-```
-Or, if you want to submit the training job to a submit (resp. interactive) cluster node via slurm, run:
-```
-sbatch job_submission.sbatch
-# or sbatch job_submission_interactive.sbatch
-```
-> * The experiments, evaluations, etc., are stored under the `logs` directory.
->>>>>>> 238a6d97
 
 
 # Project Organization
