--- conflicted
+++ resolved
@@ -256,7 +256,6 @@
             replace_idx += 1
 
 
-<<<<<<< HEAD
 def replace_opt_state_with_svd_sgd(optimizer: optim.Optimizer, replacement_dict):
     # replacement_dict: [full_rank_param] -> low_rank param
     for group in optimizer.param_groups:
@@ -304,14 +303,4 @@
             # del group["params"][id(p)]
             group["params"][replace_idx] = new_p
             # group["params"].append(new_p)
-            replace_idx += 1
-=======
-def reset_opt_state(optimizer: optim.Optimizer):
-    # replacement_dict: [full_rank_param] -> low_rank param
-    optimizer.state = defaultdict(dict)
-    # for group in optimizer.param_groups:
-    #     replace_idx = 0
-    #     group.state = defaultdict(dict)
-    #     for p in group["params"]:
-    #         # change the state info to the svd
->>>>>>> 9f54c795
+            replace_idx += 1