#!/bin/bash

while test $# -gt 0; do
  case "$1" in
    -h|--help)
      echo "Launcher for training + timing for DeepCam on either HoreKa or Juwels Booster"
      echo " "
      echo "[options] application [arguments]"
      echo " "
      echo "options:"
      echo "-h, --help                show brief help"
      echo "-N, --nodes               number of nodes to compute on"
      echo "-G, --gpus                gpus per node to use, i.e. the gres value"
      echo "-c, --config              config file to use"
      echo "--reservation             name of reservation"
      exit 0
      ;;
    -s|--system) shift; export TRAINING_SYSTEM=$1; shift; ;;
    -N|--nodes) shift; export SLURM_NNODES=$1; shift; ;;
    -G|--gpus) shift; export GPUS_PER_NODE=$1; shift; ;;
    -t|--time) shift; export TIMELIMIT=$1; shift; ;;
    *) break; ;;
  esac
done

if [ -z "${TIMELIMIT}" ]; then TIMELIMIT="8:00:00"; fi
if [ -z "${GPUS_PER_NODE}" ]; then GPUS_PER_NODE="4"; fi
if [ -z "${SLURM_NNODES}" ]; then SLURM_NNODES="1"; fi

ml purge
export CUDA_VISIBLE_DEVICES="0,1,2,3"

export UCX_MEMTYPE_CACHE=0
export NCCL_IB_TIMEOUT=100
export SHARP_COLL_LOG_LEVEL=3
export OMPI_MCA_coll_hcoll_enable=0
export NCCL_SOCKET_IFNAME="ib0"
export NCCL_COLLNET_ENABLE=0
<<<<<<< HEAD
export WANDB_API_KEY="NONE"
=======
export WANDB_API_KEY="none"
>>>>>>> 238a6d97

# export LD_LIBRARY_PATH=$LD_LIBRARY_PATH:/opt/intel/lib/intel64
  # -A hk-project-test-mlperf \
system=${HOSTNAME:0:3}

if [ $system == "hkn" ]
then
<<<<<<< HEAD
  BASE_DIR="/CHANGE/ME/"
=======
  BASE_DIR="/hkfs/work/workspace/scratch/qv2382-madonna-ddp/"
>>>>>>> 238a6d97
  export EXT_DATA_PREFIX="/hkfs/home/dataset/datasets/"
  TOMOUNT='/etc/slurm/task_prolog:/etc/slurm/task_prolog,'
  TOMOUNT+="${EXT_DATA_PREFIX},"
  TOMOUNT+="${BASE_DIR},"
  TOMOUNT+="/scratch,/tmp"
<<<<<<< HEAD
  # TOMOUNT+="/hkfs/work/workspace/scratch/CHANGE/ME-dlrt2/datasets"

=======
  echo $TOMOUNT
>>>>>>> 238a6d97
  salloc --partition=accelerated \
    -N "${SLURM_NNODES}" \
    --time "${TIMELIMIT}" \
    --gres gpu:"${GPUS_PER_NODE}" \
    --container-name=torch2.1.2 \
    --container-mounts="${TOMOUNT}" \
    --container-mount-home \
    --container-writable \
    -A hk-project-madonna
elif [ $system == "uc2" ]
then
<<<<<<< HEAD
  TOMOUNT="/pfs/work7/workspace/scratch/CHANGE/ME-madonna2/CHANGE/ME-madonna2/,/scratch,"
=======
  TOMOUNT="/pfs/work7/workspace/scratch/qv2382-madonna-ddp/qv2382-madonna-ddp/,/scratch,"
>>>>>>> 238a6d97
  TOMOUNT+='/etc/slurm/:/etc/slurm/,'
  # TOMOUNT+="${EXT_DATA_PREFIX},"
  # TOMOUNT+="${BASE_DIR},"
  # TOMOUNT+="/sys,/tmp,"
  export TOMOUNT+="/home/kit/scc/CHANGE/ME/"
  salloc --partition=sdil \
    -N "${SLURM_NNODES}" \
    --time "${TIMELIMIT}" \
    --gres gpu:"${GPUS_PER_NODE}" \
    --container-name=torch2.1.2 \
    --container-mounts="${TOMOUNT}" \
    --container-mount-home \
    --container-writable
fi<|MERGE_RESOLUTION|>--- conflicted
+++ resolved
@@ -36,11 +36,7 @@
 export OMPI_MCA_coll_hcoll_enable=0
 export NCCL_SOCKET_IFNAME="ib0"
 export NCCL_COLLNET_ENABLE=0
-<<<<<<< HEAD
 export WANDB_API_KEY="NONE"
-=======
-export WANDB_API_KEY="none"
->>>>>>> 238a6d97
 
 # export LD_LIBRARY_PATH=$LD_LIBRARY_PATH:/opt/intel/lib/intel64
   # -A hk-project-test-mlperf \
@@ -48,22 +44,14 @@
 
 if [ $system == "hkn" ]
 then
-<<<<<<< HEAD
   BASE_DIR="/CHANGE/ME/"
-=======
-  BASE_DIR="/hkfs/work/workspace/scratch/qv2382-madonna-ddp/"
->>>>>>> 238a6d97
   export EXT_DATA_PREFIX="/hkfs/home/dataset/datasets/"
   TOMOUNT='/etc/slurm/task_prolog:/etc/slurm/task_prolog,'
   TOMOUNT+="${EXT_DATA_PREFIX},"
   TOMOUNT+="${BASE_DIR},"
   TOMOUNT+="/scratch,/tmp"
-<<<<<<< HEAD
   # TOMOUNT+="/hkfs/work/workspace/scratch/CHANGE/ME-dlrt2/datasets"
 
-=======
-  echo $TOMOUNT
->>>>>>> 238a6d97
   salloc --partition=accelerated \
     -N "${SLURM_NNODES}" \
     --time "${TIMELIMIT}" \
@@ -75,11 +63,7 @@
     -A hk-project-madonna
 elif [ $system == "uc2" ]
 then
-<<<<<<< HEAD
   TOMOUNT="/pfs/work7/workspace/scratch/CHANGE/ME-madonna2/CHANGE/ME-madonna2/,/scratch,"
-=======
-  TOMOUNT="/pfs/work7/workspace/scratch/qv2382-madonna-ddp/qv2382-madonna-ddp/,/scratch,"
->>>>>>> 238a6d97
   TOMOUNT+='/etc/slurm/:/etc/slurm/,'
   # TOMOUNT+="${EXT_DATA_PREFIX},"
   # TOMOUNT+="${BASE_DIR},"
